--- conflicted
+++ resolved
@@ -32,12 +32,12 @@
 import org.springframework.web.bind.annotation.ResponseStatus;
 import org.springframework.xd.analytics.metrics.core.Metric;
 import org.springframework.xd.analytics.metrics.core.MetricRepository;
-import org.springframework.xd.dirt.stream.NoSuchDefinitionException;
+import org.springframework.xd.dirt.analytics.NoSuchMetricException;
 import org.springframework.xd.rest.client.domain.metrics.MetricResource;
 
 /**
- * Base class for controllers that expose metrics related resources. Subclasses are meant
- * to provide the root {@link RequestMapping} uri.
+ * Base class for controllers that expose metrics related resources. Subclasses are meant to provide the root
+ * {@link RequestMapping} uri.
  * 
  * @author Eric Bottard
  * @author Ilayaperumal Gopinathan
@@ -54,9 +54,8 @@
 			this.getClass());
 
 	/**
-	 * Handles listing of shallow metric representations. Method still has to be
-	 * overridden (and annotated) in subclasses because of the way
-	 * {@link PagedResourcesAssemblerArgumentResolver} works.
+	 * Handles listing of shallow metric representations. Method still has to be overridden (and annotated) in
+	 * subclasses because of the way {@link PagedResourcesAssemblerArgumentResolver} works.
 	 */
 	protected PagedResources<MetricResource> list(Pageable pageable, PagedResourcesAssembler<M> pagedAssembler) {
 		/* Page */Iterable<M> metrics = repository.findAll(/* pageable */);
@@ -65,27 +64,19 @@
 		Page<M> page = new PageImpl<M>((List<M>) metrics);
 		return pagedAssembler.toResource(page, shallowResourceAssembler);
 	}
-	
+
 	/**
 	 * Deletes the metric from the repository
-<<<<<<< HEAD
 	 * @param name the name of the metric to delete
-=======
-     * @param name the name of the metric to delete
->>>>>>> e19bbc0d
 	 */
 	@RequestMapping(value = "/{name}", method = RequestMethod.DELETE)
 	@ResponseStatus(HttpStatus.OK)
-	protected void delete(@PathVariable("name") String name) {
-<<<<<<< HEAD
+	protected void delete(@PathVariable("name")
+	String name) {
 		if (!repository.exists(name)) {
-			throw new NoSuchDefinitionException(name,
-				"Can't delete metric '%s' because it does not exist");
+			throw new NoSuchMetricException(name, "Can't delete metric '%s' because it does not exist");
 		}
-=======
->>>>>>> e19bbc0d
 		repository.delete(name);
 	}
-
 	// helper code for reset, etc. can go here
 }